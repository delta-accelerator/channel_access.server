--- conflicted
+++ resolved
@@ -133,11 +133,7 @@
         range the status becomes :class:`channel_access.common.Status.LOLO` or :class:`channel_access.common.Status.HIHI`.
         This is only used for numerical PVs.
     """
-<<<<<<< HEAD
-    def __init__(self, name, type, count=1, attributes=None, value_deadband=0, archive_deadband=0, encoding='utf-8', use_numpy=None):
-=======
-    def __init__(self, name, type, count=1, *, attributes=None, value_deadband=0, archive_deadband=0, encoding='utf-8'):
->>>>>>> 47d17114
+    def __init__(self, name, type, count=1, *, attributes=None, value_deadband=0, archive_deadband=0, encoding='utf-8', use_numpy=None):
         """
         Args:
             name (str|bytes): Name of the PV.
